# -*- coding: UTF-8

# Copyright 2009--2014 Mark Dickinson.
#
# This file is part of the bigfloat package.
#
# The bigfloat package is free software: you can redistribute it and/or modify
# it under the terms of the GNU Lesser General Public License as published by
# the Free Software Foundation, either version 3 of the License, or (at your
# option) any later version.
#
# The bigfloat package is distributed in the hope that it will be useful, but
# WITHOUT ANY WARRANTY; without even the implied warranty of MERCHANTABILITY or
# FITNESS FOR A PARTICULAR PURPOSE.  See the GNU Lesser General Public License
# for more details.
#
# You should have received a copy of the GNU Lesser General Public License
# along with the bigfloat package.  If not, see <http://www.gnu.org/licenses/>.

# Python wrapper for MPFR library


import sys as _sys
import contextlib as _contextlib

import six

import mpfr

from bigfloat.rounding_mode import (
    ROUND_TIES_TO_EVEN,
    ROUND_TOWARD_ZERO,
    ROUND_TOWARD_POSITIVE,
    ROUND_TOWARD_NEGATIVE,
)

from bigfloat.context import (
    Context,
    DefaultContext,
    EmptyContext,

    RoundTowardPositive,
    RoundTowardNegative,

    _apply_function_in_current_context,
)

from bigfloat.formatting import (
    format_align,
    parse_format_specifier,
    rounding_mode_from_specifier,
)

from bigfloat.mpfr_supplemental import mpfr_floordiv, mpfr_mod


# Alternative names for some builtins that get overwritten by functions created
# in this module.
_builtin_max = max
_builtin_min = min
_builtin_abs = abs
_builtin_pow = pow


if _sys.version_info < (3,):
    long_integer_type = long  # noqa
    if _sys.maxsize == 2**31 - 1:
        _PyHASH_MODULUS = 2**31 - 1
    elif _sys.maxsize == 2**63 - 1:
        _PyHASH_MODULUS = 2**61 - 1
    else:
        raise ValueError("Unexpected value for sys.maxsize.")
    _PyHASH_INF = hash(float('inf'))
    _PyHASH_NAN = hash(float('nan'))

    _bit_length_correction = {
        '0': 4, '1': 3, '2': 2, '3': 2, '4': 1, '5': 1, '6': 1, '7': 1,
        '8': 0, '9': 0, 'a': 0, 'b': 0, 'c': 0, 'd': 0, 'e': 0, 'f': 0,
        }

    def _bit_length(n):
        """Bit length of an integer"""
        hex_n = '%x' % _builtin_abs(n)
        return 4 * len(hex_n) - _bit_length_correction[hex_n[0]]

else:
    long_integer_type = int
    _PyHASH_MODULUS = _sys.hash_info.modulus
    _PyHASH_INF = _sys.hash_info.inf
    _PyHASH_NAN = _sys.hash_info.nan

    _bit_length = int.bit_length

# _PyHASH_2INV is the inverse of 2 modulo the prime _PyHASH_MODULUS
_PyHASH_2INV = _builtin_pow(2, _PyHASH_MODULUS - 2, _PyHASH_MODULUS)


def _mpfr_get_str2(base, ndigits, op, rounding_mode):
    """
    Variant of mpfr_get_str, for internal use:  simply splits off the '-'
    sign from the digit string, and returns a triple

        (sign, digits, exp)

    Also converts the byte-string produced by mpfr_get_str to Unicode.

    """
    digits, exp = mpfr.mpfr_get_str(base, ndigits, op, rounding_mode)
    negative = digits.startswith('-')
    if negative:
        digits = digits[1:]
    return negative, digits, exp


###############################################################################
# Context manager to give an easy way to change emin and emax temporarily.

DBL_PRECISION = _sys.float_info.mant_dig

# Dealing with exponent limits
# ----------------------------
# The MPFR documentation for mpfr_set_emin and mpfr_set_emax says:
#
#   "If the user changes the exponent range, it is her/his
#   responsibility to check that all current floating-point variables
#   are in the new allowed range (for example using mpfr_check_range),
#   otherwise the subsequent behavior will be undefined, in the sense
#   of the ISO C standard."
#
# Some MPFR operations and functions (including at least mpfr_add and
# mpfr_nexttoward) appear to assume that input arguments have
# exponents within the current [emin, emax] range.
#
# This assumption is inconsistent with the way that we'd like the
# bigfloat package to operate: a standard operation on BigFloats
# shouldn't care if the inputs to the operation are outside the
# current context; it should only worry about forcing the output into
# the format specified by the current context.  So we adopt the
# following approach:
#
# We define constants EMAX_MAX and EMIN_MIN representing the min and
# max values we'll allow for both emin and emax (these aren't
# necessarily the same as the values returned by mpfr_emin_min and
# mpfr_emax_max).  When the module is imported, emax and emin are
# set to these values.
#
# After this, the MPFR stored emax and emin aren't touched when the
# context is changed; but for each standard operation or function, the
# function is performed with emax=EMAX_MAX and emin=EMIN_MIN.  *Then*
# the exponents are changed, mpfr_check_range is called (also
# mpfr_subnormalize if necessary), and the exponents stored by MPFR
# are restored to their original state.
#
# Any BigFloat instance that's created *must* have exponent in the
# range [EMIN_MIN, EMAX_MAX] (unless it's a zero, infinity or nan).

EMAX_MAX = mpfr.MPFR_EMAX_DEFAULT
EMIN_MIN = mpfr.MPFR_EMIN_DEFAULT

EMAX_MIN = _builtin_max(mpfr.MPFR_EMIN_DEFAULT, mpfr.mpfr_get_emax_min())
EMIN_MAX = _builtin_min(mpfr.MPFR_EMAX_DEFAULT, mpfr.mpfr_get_emin_max())

mpfr.mpfr_set_emin(EMIN_MIN)
mpfr.mpfr_set_emax(EMAX_MAX)

PRECISION_MIN = mpfr.MPFR_PREC_MIN
PRECISION_MAX = mpfr.MPFR_PREC_MAX


def _format_finite(negative, digits, dot_pos):
    """Given a (possibly empty) string of digits and an integer
    dot_pos indicating the position of the decimal point relative to
    the start of that string, output a formatted numeric string with
    the same value and same implicit exponent."""

    # strip leading zeros
    olddigits = digits
    digits = digits.lstrip('0')
    dot_pos -= len(olddigits) - len(digits)

    # value is 0.digits * 10**dot_pos
    use_exponent = dot_pos <= -4 or dot_pos > len(digits)
    if use_exponent:
        exp = dot_pos - 1 if digits else dot_pos
        dot_pos -= exp

    # left pad with zeros, insert decimal point, and add exponent
    if dot_pos <= 0:
        digits = '0' * (1 - dot_pos) + digits
        dot_pos += 1 - dot_pos
    assert 1 <= dot_pos <= len(digits)
    if dot_pos < len(digits):
        digits = digits[:dot_pos] + '.' + digits[dot_pos:]
    if use_exponent:
        digits += "e{0:+03d}".format(exp)
    return '-' + digits if negative else digits


def next_up(x, context=None):
    """next_up(x): return the least representable float that's
    strictly greater than x.

    This operation is quiet:  flags are not affected.

    """
    x = BigFloat._implicit_convert(x)
    # make sure we don't alter any flags
    with _saved_flags():
        with (context if context is not None else EmptyContext):
            with RoundTowardPositive:
                # nan maps to itself
                if is_nan(x):
                    return +x

                # round to current context; if value changes, we're done
                y = +x
                if y != x:
                    return y

                # otherwise apply mpfr_nextabove
                bf = y.copy()
                mpfr.mpfr_nextabove(bf)
                # apply + one more time to deal with subnormals
                return +bf


def next_down(x, context=None):
    """next_down(x): return the greatest representable float that's
    strictly less than x.

    This operation is quiet:  flags are not affected.

    """
    x = BigFloat._implicit_convert(x)
    # make sure we don't alter any flags
    with _saved_flags():
        with (context if context is not None else EmptyContext):
            with RoundTowardNegative:
                # nan maps to itself
                if is_nan(x):
                    return +x

                # round to current context; if value changes, we're done
                y = +x
                if y != x:
                    return y

                # otherwise apply mpfr_nextabove
                bf = y.copy()
                mpfr.mpfr_nextbelow(bf)
                # apply + one more time to deal with subnormals
                return +bf


def _binop(op):
    def wrapped_op(self, other):
        try:
            result = op(self, other)
        except TypeError:
            result = NotImplemented
        return result
    return wrapped_op


def _rbinop(op):
    def wrapped_op(self, other):
        try:
            result = op(other, self)
        except TypeError:
            result = NotImplemented
        return result
    return wrapped_op


class BigFloat(mpfr.Mpfr_t):
    def __new__(cls, value, context=None):
        """Create BigFloat from integer, float, string or another BigFloat.

        If the context keyword argument is not given, the result
        format and the rounding mode

        Uses the current precision and rounding mode, unless an
        alternative context is given.

        """
        if context is not None:
            with context:
                return cls(value)

        if isinstance(value, float):
            return _set_d(value)
        elif isinstance(value, six.string_types):
            return set_str2(value.strip(), 10)
        elif isinstance(value, six.integer_types):
            return set_str2('%x' % value, 16)
        elif isinstance(value, BigFloat):
            return pos(value)
        else:
            raise TypeError("Can't convert argument %s of type %s "
                            "to BigFloat" % (value, type(value)))

    @classmethod
    def fromhex(cls, value, context=None):
        with (context if context is not None else EmptyContext):
            return set_str2(value, 16)

    # alternative constructor, that does exact conversions
    @classmethod
    def exact(cls, value, precision=None):
        """Convert an integer, float or BigFloat with no loss of precision.
        Also convert a string with given precision.

        This constructor makes no use of the current context.
        """

        # figure out precision to use
        if isinstance(value, six.string_types):
            if precision is None:
                raise TypeError("precision must be supplied when "
                                "converting from a string")
        else:
            if precision is not None:
                raise TypeError("precision argument should not be "
                                "specified except when converting "
                                "from a string")
            if isinstance(value, float):
                precision = _builtin_max(DBL_PRECISION, PRECISION_MIN)
            elif isinstance(value, six.integer_types):
                precision = _builtin_max(_bit_length(value), PRECISION_MIN)
            elif isinstance(value, BigFloat):
                precision = value.precision
            else:
                raise TypeError("Can't convert argument %s of type %s "
                                "to BigFloat" % (value, type(value)))

        # use Default context, with given precision
        with _saved_flags():
            set_flagstate(set())  # clear all flags
            with DefaultContext + Context(precision=precision):
                result = BigFloat(value)
            if test_flag(Overflow):
                raise ValueError("value too large to represent as a BigFloat")
            if test_flag(Underflow):
                raise ValueError("value too small to represent as a BigFloat")
            if test_flag(Inexact) and not isinstance(value, six.string_types):
                # since this is supposed to be an exact conversion, the
                # inexact flag should never be set except when converting
                # from a string.
                assert False, ("Inexact conversion in BigFloat.exact. "
                               "This shouldn't ever happen.  Please report.")

        return result

    def __int__(self):
        """BigFloat -> int.

        Rounds using RoundTowardZero, regardless of current rounding mode.

        """
        # convert via hex string; rounding mode doesn't matter here,
        # since conversion should be exact
        if not is_finite(self):
            raise ValueError("Can't convert infinity or nan to integer")

        # Conversion to base 16 is exact, so any rounding mode will do.
        negative, digits, e = _mpfr_get_str2(
            16,
            0,
            self,
            ROUND_TIES_TO_EVEN,
        )
        n = int(digits, 16)
        e = 4 * (e - len(digits))
        if e >= 0:
            n <<= e
        else:
            n >>= -e
        return int(-n) if negative else int(n)

    def __float__(self):
        """BigFloat -> float.

        Rounds using RoundTiesToEven, regardless of current rounding mode.

        """
        return mpfr.mpfr_get_d(self, ROUND_TIES_TO_EVEN)

    def __format__(self, format_specifier):
        """ Support for formatting BigFloat instances. """

        spec = parse_format_specifier(format_specifier)

        if not spec['type']:
            rounding_mode = rounding_mode_from_specifier[spec['rounding']]
            formatted = self._str_format(rounding_mode, spec['precision'])
        elif spec['type'] == '%':
            precision = spec['precision']
            # Default number of digits after the point for %-formatting is 8.
            digits_after = precision + 2 if precision is not None else 8
            mpfr_format_template = "%{alternate}.{prec}R{rounding}f"
            mpfr_format_spec = mpfr_format_template.format(prec=digits_after,
                                                           **spec)
            formatted = mpfr.mpfr_asprintf(mpfr_format_spec, self)

            # Pick apart the result.
            if formatted[:1] == '-':
                sign, body = formatted[:1], formatted[1:]
            else:
                sign, body = '', formatted

            if body not in ('inf', 'nan'):
                before = body[:-digits_after-1]
                after = body[-digits_after:]
                assert before.isdigit()
                assert after.isdigit()
                assert body[-digits_after-1] == '.'

                # Move two digits from after to before, strip leading zeros,
                # and reconsistute.
                before, after = before + after[:2], after[2:]
                body = (
                    (before.lstrip('0') or '0') +
                    ('.' + after if after else ''))
            formatted = sign + body + '%'
        else:
            # Convert to MPFR-style conversion specifier.  We'll handle the
            # minimum field width ourselves in post-processing, along with PEP
            # 3101-style filling and padding.
            if spec['precision'] is not None:
                prec = '.{0}'.format(spec['precision'])
            else:
                prec = ''
            mpfr_format_template = "%{alternate}{prec}R{rounding}{type}"
            mpfr_format_spec = mpfr_format_template.format(prec=prec, **spec)
            formatted = mpfr.mpfr_asprintf(mpfr_format_spec, self)

        # Extract the sign, if any.
        negative = formatted[:1] == '-'
        sign, body = formatted[:negative], formatted[negative:]

        # Post-process to add signs (including for infinities and nans, for
        # consistency with float and Decimal formatting.  MPFR doesn't do
        # this.)
        if not sign and spec['sign'] in '+ ':
            sign = spec['sign']

        return format_align(sign, body, spec)

    def _sign(self):
        return mpfr.mpfr_signbit(self)

    def _significand(self):
        """Return the significand of self, as a BigFloat.

        If self is a nonzero finite number, return a BigFloat m
        with the same precision as self, such that

          0.5 <= m < 1. and
          self = +/-m * 2**e

        for some exponent e.

        If self is zero, infinity or nan, return a copy of self with
        the sign set to 0.

        """
        m = self.copy()
        if self and is_finite(self):
            mpfr.mpfr_set_exp(m, 0)
        mpfr.mpfr_setsign(m, m, False, ROUND_TIES_TO_EVEN)
        return m

    def _exponent(self):
        """Return the exponent of self, as an integer.

        The exponent is defined as the unique integer k such that
        2**(k-1) <= abs(self) < 2**k.

        If self is not finite and nonzero, return a string:  one
        of '0', 'inf' or 'nan'.

        """
        if self and is_finite(self):
            return mpfr.mpfr_get_exp(self)

        if not self:
            return '0'
        elif is_inf(self):
            return 'inf'
        elif is_nan(self):
            return 'nan'
        else:
            assert False, "shouldn't ever get here"

    def copy(self):
        """ Return a copy of self.

        This function does not make use of the context.  The result has the
        same precision as the original.

        """
        result = mpfr.Mpfr_t.__new__(BigFloat)
        mpfr.mpfr_init2(result, self.precision)
        mpfr.mpfr_set(result, self, ROUND_TIES_TO_EVEN)
        return result

    def copy_neg(self):
        """ Return a copy of self with the opposite sign bit.

        Unlike -self, this does not make use of the context:  the result
        has the same precision as the original.

        """
        result = mpfr.Mpfr_t.__new__(BigFloat)
        mpfr.mpfr_init2(result, self.precision)
        new_sign = not self._sign()
        mpfr.mpfr_setsign(result, self, new_sign, ROUND_TIES_TO_EVEN)
        return result

    def copy_abs(self):
        """ Return a copy of self with the sign bit unset.

        Unlike abs(self), this does not make use of the context: the result
        has the same precision as the original.

        """
        result = mpfr.Mpfr_t.__new__(BigFloat)
        mpfr.mpfr_init2(result, self.precision)
        mpfr.mpfr_setsign(result, self, False, ROUND_TIES_TO_EVEN)
        return result

    def hex(self):
        """Return a hexadecimal representation of a BigFloat."""

        sign = '-' if self._sign() else ''
        e = self._exponent()
        if isinstance(e, six.string_types):
            return sign + e

        m = self._significand()
        _, digits, _ = _mpfr_get_str2(
            16,
            0,
            m,
            ROUND_TIES_TO_EVEN,
        )
        # only print the number of digits that are actually necessary
        n = 1 + (self.precision - 1) // 4
        assert all(c == '0' for c in digits[n:])
        result = '%s0x0.%sp%+d' % (sign, digits[:n], e)
        return result

    def as_integer_ratio(self):
        """Return pair n, d of integers such that the value of self is
        exactly equal to n/d, n and d are relatively prime, and d >= 1.

        """
        if not is_finite(self):
            raise ValueError("Can't express infinity or nan as "
                             "an integer ratio")
        elif not self:
            return 0, 1

        # convert to a hex string, and from there to a fraction
        negative, digits, e = _mpfr_get_str2(
            16,
            0,
            self,
            ROUND_TIES_TO_EVEN,
        )
        digits = digits.rstrip('0')

        # find number of trailing 0 bits in last hex digit
        v = int(digits[-1], 16)
        v &= -v
        n, d = int(digits, 16) // v, 1
        e = (e - len(digits) << 2) + {1: 0, 2: 1, 4: 2, 8: 3}[v]

        # abs(number) now has value n * 2**e, and n is odd
        if e >= 0:
            n <<= e
        else:
            d <<= -e

        return (-n if negative else n), d

    def _str_format(self, rounding_mode=ROUND_TIES_TO_EVEN, precision=None):
        if is_zero(self):
            return '-0' if is_negative(self) else '0'
        elif is_finite(self):
            negative, digits, e = _mpfr_get_str2(
                10,
                0 if precision is None else max(1, precision),
                self,
                rounding_mode,
            )
            return _format_finite(negative, digits, e)
        elif is_inf(self):
            return '-inf' if is_negative(self) else 'inf'
        else:
            assert is_nan(self)
            return 'nan'

    def __str__(self):
        return self._str_format()

    def __repr__(self):
        return "BigFloat.exact('%s', precision=%d)" % (
            str(self), self.precision)

    def _format_to_floating_precision(self, precision):
        """ Format a nonzero finite BigFloat instance to a given number of
        significant digits.

        Returns a triple (negative, digits, exp) where:

          - negative is a boolean, True for a negative number, else False
          - digits is a string giving the digits of the output
          - exp represents the exponent of the output,

        The normalization of the exponent is such that <digits>E<exp>
        represents the decimal approximation to self.

        Rounding is always round-to-nearest.
        """
        if precision <= 0:
            raise ValueError("precision argument should be at least 1")

        sign, digits, exp = _mpfr_get_str2(
            10,
            precision,
            self,
            ROUND_TIES_TO_EVEN,
        )

        return sign, digits, exp - len(digits)

    def _format_to_fixed_precision(self, precision):
        """ Format 'self' to a given number of digits after the decimal point.

        Returns a triple (negative, digits, exp) where:

          - negative is a boolean, True for a negative number, else False
          - digits is a string giving the digits of the output
          - exp represents the exponent of the output

        The normalization of the exponent is such that <digits>E<exp>
        represents the decimal approximation to self.

        """
        # MPFR only provides functions to format to a given number of
        # significant digits.  So we must:
        #
        #   (1) Identify an e such that 10**(e-1) <= abs(x) < 10**e.
        #
        #   (2) Determine the number of significant digits required, and format
        #       to that number of significant digits.
        #
        #   (3) Adjust output if necessary if it's been rounded up to 10**e.

        # Zeros
        if is_zero(self):
            return is_negative(self), '0', -precision

        # Specials
        if is_inf(self):
            return is_negative(self), 'inf', None

        if is_nan(self):
            return is_negative(self), 'nan', None

        # Figure out the exponent by making a call to get_str2.  exp satisfies
        # 10**(exp-1) <= self < 10**exp
        _, _, exp = _mpfr_get_str2(
            10,
            2,
            self,
            ROUND_TOWARD_ZERO,
        )

        sig_figs = exp + precision

        if sig_figs < 0:
            sign = self._sign()
            return sign, '0', -precision

        elif sig_figs == 0:
            # Ex: 0.1 <= x < 1.0, rounding x to nearest multiple of 1.0.
            # Or: 100.0 <= x < 1000.0, rounding x to nearest multiple of 1000.0
            sign, digits, new_exp = _mpfr_get_str2(
                10,
                2,
                self,
                ROUND_TOWARD_NEGATIVE,
            )
            if int(digits) == 50:
                # Halfway case
                sign, digits, new_exp = _mpfr_get_str2(
                    10,
                    2,
                    self,
                    ROUND_TOWARD_POSITIVE,
                )

            digits = '1' if int(digits) > 50 or new_exp == exp + 1 else '0'
            return sign, digits, -precision

        negative, digits, new_exp = self._format_to_floating_precision(
            sig_figs
        )

        # It's possible that the rounding up involved changes the exponent;
        # in that case we have to adjust the digits accordingly.  The only
        # possibility should be that new_exp == exp + 1.
        if new_exp + len(digits) != exp:
            assert new_exp + len(digits) == exp + 1
            digits += '0'

        return negative, digits, -precision

    if _sys.version_info < (3,):
        def __hash__(self):
            # if self is exactly representable as a float, then its hash
            # should match that of the float.  Note that this covers the
            # case where self == 0.
            if self == float(self) or is_nan(self):
                return hash(float(self))

            # now we must ensure that hash(self) == hash(int(self)) in the
            # case where self is integral.  We use the (undocumented) fact
            # that hash(n) == hash(m) for any two nonzero integers n and m
            # that are congruent modulo 2**64-1 and have the same sign:
            # see the source for long_hash in Objects/longobject.c.  An
            # alternative would be to convert an integral self to an
            # integer and take the hash of that, but that would be
            # painfully slow for something like BigFloat('1e1000000000').
            negative, digits, e = _mpfr_get_str2(
                16,
                0,
                self,
                ROUND_TIES_TO_EVEN,
            )
            e -= len(digits)
            # The value of self is (-1)**negative * int(digits, 16) *
            # 16**e.  Compute a strictly positive integer n such that n is
            # congruent to abs(self) modulo 2**64-1 (e.g., in the sense
            # that the numerator of n - abs(self) is divisible by
            # 2**64-1).

            if e >= 0:
                n = int(digits, 16) * _builtin_pow(16, e, 2 ** 64 - 1)
            else:
                n = int(digits, 16) * _builtin_pow(2 ** 60, -e, 2 ** 64 - 1)
            return hash(-n if negative else n)

        def __nonzero__(self):
            return not is_zero(self)

        def __long__(self):
            return long_integer_type(self.__int__())
    else:
        def __hash__(self):
            if is_nan(self):
                return _PyHASH_NAN
            elif is_inf(self):
                return -_PyHASH_INF if is_negative(self) else _PyHASH_INF
            elif is_zero(self):
                return 0

            negative, digits, e = _mpfr_get_str2(
                16,
                0,
                self,
                ROUND_TIES_TO_EVEN,
            )
            # Find binary exponent.
            e = 4 * (e - len(digits))

            # The value of self is (-1)**negative * int(digits, 16) * 2**e.
            if e >= 0:
                exp_hash = _builtin_pow(2, e, _PyHASH_MODULUS)
            else:
                exp_hash = _builtin_pow(_PyHASH_2INV, -e, _PyHASH_MODULUS)
            hash_ = int(digits, 16) * exp_hash % _PyHASH_MODULUS
            ans = -hash_ if negative else hash_
            return -2 if ans == -1 else ans

        def __bool__(self):
            return not is_zero(self)

        def _round_to_nearest_int(self):
            """Round self to the nearest integer.

            """
            result = mpfr.Mpfr_t.__new__(BigFloat)
            mpfr.mpfr_init2(result, self.precision)
            ternary = mpfr.mpfr_rint(result, self, ROUND_TIES_TO_EVEN)
            assert ternary in (-2, 0, 2)
            return int(result)

        def __round__(self, n=None):
            """Round self to the nearest integer, or to a given precision.

            """
            if n is None:
                return self._round_to_nearest_int()

            if is_inf(self) or is_nan(self):
                return self
            negative, digits, exponent = self._format_to_fixed_precision(n)
            decimal_string = "{sign}{digits}E{exponent}".format(
                sign='-' if negative else '',
                digits=digits,
                exponent=exponent,
            )
            return set_str2(decimal_string, 10)

        def __ceil__(self):
            """Return the least integer greater than or equal to self.

            """
            result = mpfr.Mpfr_t.__new__(BigFloat)
            mpfr.mpfr_init2(result, self.precision)
            ternary = mpfr.mpfr_ceil(result, self)
            assert ternary in (0, 2)
            return int(result)

        def __floor__(self):
            """Return the least integer greater than or equal to self.

            """
            result = mpfr.Mpfr_t.__new__(BigFloat)
            mpfr.mpfr_init2(result, self.precision)
            ternary = mpfr.mpfr_floor(result, self)
            assert ternary in (-2, 0)
            return int(result)

        def __trunc__(self):
            """Return the integer part of self, discarding any fractional part.

            """
            result = mpfr.Mpfr_t.__new__(BigFloat)
            mpfr.mpfr_init2(result, self.precision)
            ternary = mpfr.mpfr_trunc(result, self)
            assert ternary in (-2, 0, 2)
            return int(result)

    @property
    def precision(self):
        return mpfr.mpfr_get_prec(self)

    @classmethod
    def _implicit_convert(cls, arg):
        """Implicit conversion used for binary operations, comparisons,
        functions, etc.  Return value should be an instance of
        BigFloat."""

        # ints, long and floats mix freely with BigFloats, and are
        # converted exactly.
        if isinstance(arg, six.integer_types) or isinstance(arg, float):
            return cls.exact(arg)
        elif isinstance(arg, BigFloat):
            return arg
        else:
            raise TypeError("Unable to convert argument %s of type %s "
                            "to BigFloat" % (arg, type(arg)))

###############################################################################
# Flags
#
# MPFR has 5 flags available, one of which we shouldn't encounter in
# normal use.  We need functions to save and restore the current flag
# state.

Inexact = 'Inexact'
Overflow = 'Overflow'
Underflow = 'Underflow'
NanFlag = 'NanFlag'
ZeroDivision = 'ZeroDivision'

_all_flags = set([Inexact, Overflow, Underflow, NanFlag, ZeroDivision])

_flag_translate = {
    'underflow': Underflow,
    'overflow': Overflow,
    'nanflag': NanFlag,
    'inexflag': Inexact,
    'divby0': ZeroDivision,
}

_clear_flag_fns = dict(
    (v, getattr(mpfr, 'mpfr_clear_' + k))
    for k, v in _flag_translate.items())
_set_flag_fns = dict(
    (v, getattr(mpfr, 'mpfr_set_' + k))
    for k, v in _flag_translate.items())
_test_flag_fns = dict(
    (v, getattr(mpfr, 'mpfr_' + k + '_p'))
    for k, v in _flag_translate.items())


def test_flag(f):
    """
    Return True if the given flag is set, and False otherwise.

    """
    return _test_flag_fns[f]()


def set_flag(f):
    """
    Set the given flag.

    """
    return _set_flag_fns[f]()


def clear_flag(f):
    """
    Clear the given flag.

    """
    return _clear_flag_fns[f]()


def get_flagstate():
    """
    Return a set containing the flags that are currently set.

    """
    return set(f for f in _all_flags if test_flag(f))


def set_flagstate(flagset):
    """
    Set all flags in ``flagset``, and clear all other flags.

    """
    if not flagset <= _all_flags:
        raise ValueError("unrecognized flags in flagset")

    for f in flagset:
        set_flag(f)
    for f in _all_flags - flagset:
        clear_flag(f)


@_contextlib.contextmanager
def _saved_flags():
    """Save current flags for the duration of a with block.  Restore
    those original flags after the block completes."""

    old_flags = get_flagstate()
    try:
        yield
    finally:
        set_flagstate(old_flags)


def _set_d(x, context=None):
    return _apply_function_in_current_context(
        BigFloat,
        mpfr.mpfr_set_d,
        (x,),
        context,
    )


def _set_from_whole_string(rop, s, base, rnd):
    """
    Helper function for set_str2: accept a string, set rop, and return the
    appropriate ternary value.  Raise ValueError if ``s`` doesn't represent
    a valid string in the given base.

    """
    s = s.strip()
    ternary, endindex = mpfr.mpfr_strtofr(rop, s, base, rnd)
    if len(s) != endindex:
        raise ValueError("not a valid numeric string")
    return ternary


def set_str2(s, base, context=None):
    """
    Convert the string ``s`` in base ``base`` to a BigFloat instance, rounding
    according to the current context.

    Raise ValueError if ``s`` doesn't represent a valid string in the given
    base.

    """
    return _apply_function_in_current_context(
        BigFloat,
        _set_from_whole_string,
        (s, base),
        context,
    )


###############################################################################
# 5.2 Assignment Functions
###############################################################################

def pos(x, context=None):
    """
    Return ``x``.

    As usual, the result is rounded to the current context.  The ``pos``
    function can be useful for rounding an intermediate result, computed with a
    temporary increase in precision, back to the current context.  For
    example::

        >>> from bigfloat import precision
        >>> pow(3, 20) + 1.234 - pow(3, 20)  # inaccurate due to precision loss
        BigFloat.exact('1.2340002059936523', precision=53)
        >>> with precision(100):  # compute result with extra precision
        ...     x = pow(3, 20) + 1.234 - pow(3, 20)
        ...
        >>> x
        BigFloat.exact('1.2339999999999999857891452847980', precision=100)
        >>> pos(x)  # round back to original precision
        BigFloat.exact('1.2340000000000000', precision=53)

    """
    return _apply_function_in_current_context(
        BigFloat,
        mpfr.mpfr_set,
        (BigFloat._implicit_convert(x),),
        context,
    )


###############################################################################
# 5.5 Basic Arithmetic Functions
###############################################################################

def add(x, y, context=None):
    """
    Return ``x`` + ``y``.

    """
    return _apply_function_in_current_context(
        BigFloat,
        mpfr.mpfr_add,
        (
            BigFloat._implicit_convert(x),
            BigFloat._implicit_convert(y),
        ),
        context,
    )


def sub(x, y, context=None):
    """
    Return ``x`` - ``y``.

    """
    return _apply_function_in_current_context(
        BigFloat,
        mpfr.mpfr_sub,
        (
            BigFloat._implicit_convert(x),
            BigFloat._implicit_convert(y),
        ),
        context,
    )


def mul(x, y, context=None):
    """
    Return ``x`` times ``y``.

    """
    return _apply_function_in_current_context(
        BigFloat,
        mpfr.mpfr_mul,
        (
            BigFloat._implicit_convert(x),
            BigFloat._implicit_convert(y),
        ),
        context,
    )


def sqr(x, context=None):
    """
    Return the square of ``x``.

    """
    return _apply_function_in_current_context(
        BigFloat,
        mpfr.mpfr_sqr,
        (BigFloat._implicit_convert(x),),
        context,
    )


def div(x, y, context=None):
    """
    Return ``x`` divided by ``y``.

    """
    return _apply_function_in_current_context(
        BigFloat,
        mpfr.mpfr_div,
        (
            BigFloat._implicit_convert(x),
            BigFloat._implicit_convert(y),
        ),
        context,
    )


<<<<<<< HEAD
def _quotient_exponent(x, y):
    """
    Given two positive finite MPFR instances x and y,
    find the exponent of x / y; that is, the unique
    integer e such that 2**(e-1) <= x / y < 2**e.

    """
    assert mpfr.mpfr_regular_p(x)
    assert mpfr.mpfr_regular_p(y)

    # Make copy of x with the exponent of y.
    x2 = mpfr.Mpfr_t()
    mpfr.mpfr_init2(x2, mpfr.mpfr_get_prec(x))
    mpfr.mpfr_set(x2, x, mpfr.MPFR_RNDN)
    mpfr.mpfr_set_exp(x2, mpfr.mpfr_get_exp(y))

    # Compare x2 and y, disregarding the sign.
    extra = mpfr.mpfr_cmpabs(x2, y) >= 0
    return extra + mpfr.mpfr_get_exp(x) - mpfr.mpfr_get_exp(y)


_NEAREST_ROUNDING_ATTRIBUTES = (mpfr.MPFR_RNDN,)

_DIRECTED_ROUNDING_ATTRIBUTES = (
    mpfr.MPFR_RNDD, mpfr.MPFR_RNDU, mpfr.MPFR_RNDA, mpfr.MPFR_RNDZ)


def _reround(rop, x, t, rnd):
    """
    Given rop with precision r, and x already rounded to precision r+1 with
    ternary value t (with one of the directed rounding modes), round x to r
    bits of precision using the given rounding mode rnd and return the new
    ternary value.

    That is, we've got an 'actual' mathematically correct value v,
    x and t give the result of rounding v to precision r + 1 with
    some (unspecified) rounding mode, and we want the result of
    rounding v to precision r with the given rounding mode.

    """
    #  ---+-------------+---  rop
    #  ---+------+------+---   x
    #        *                 v

    assert mpfr.mpfr_get_prec(x) == mpfr.mpfr_get_prec(rop) + 1

    t2 = mpfr.mpfr_set(rop, x, rnd)
    # ternary represents the overall rounding direction, from v to rop.
    ternary = t2 or t

    if rnd in _DIRECTED_ROUNDING_ATTRIBUTES:
        if ternary == t2:  # i.e., if t2 is nonzero or t == 0
            adjust = False
        else:
            round_up = (
                rnd == mpfr.MPFR_RNDU or
                rnd == mpfr.MPFR_RNDA and not mpfr.mpfr_signbit(x) or
                rnd == mpfr.MPFR_RNDZ and mpfr.mpfr_signbit(x)
            )
            adjust = round_up != (ternary > 0)
    elif rnd in _NEAREST_ROUNDING_ATTRIBUTES:
        adjust = not (t <= 0 <= t2 or t2 <= 0 <= t)
    else:
        raise ValueError("Unrecognised rounding mode: {0}".format(rnd))

    if adjust:
        if ternary > 0:
            mpfr.mpfr_nextbelow(rop)
        else:
            mpfr.mpfr_nextabove(rop)
        ternary = -ternary

    return ternary


def _mpfr_floordiv(rop, x, y, rnd):
    """
    Given two positive finite MPFR numbers x and y,
    compute floor(x / y), rounded if necessary
    using the given rounding mode, and putting the
    result in 'rop'.

    """
    # Algorithm notes
    # ---------------
    # A simple algorithm is to compute floor(x / y) exactly, and then round to
    # the nearest representable value using the given rounding mode.  This
    # requires computing x / y to a precision sufficient to ensure that floor(x
    # / y) is exactly representable.  If abs(x / y) < 2**r, then abs(floor(x /
    # y)) <= 2**r, and so r bits of precision is enough.  However, for large
    # quotients this is impractical, and we need some other method.
    #
    # In order to do correct rounding, we need to be able to identify when
    # floor(x / y) is *exactly* equal to a given result z representable in the
    # target format.  That's equivalent to determining when z lies in the
    # interval [x / y, x / y + 1), and if x / y is very large that could mean
    # computing the quotient to many many bits of precision: z >= x / y + 1 iff
    # y * z >= x + y.
    #
    # The last expression is problematic because when x is much larger than y,
    # x + y takes many bits to represent.  But since y * z should have
    # relatively few bits, we should be able to take advantage of this: y * z
    # >= x + y if and only if y * z - x >= y.  Now if y*z and x are both
    # representable with 's' bits of precision (say), and y * z - x > 0, then y
    # * z - x >= ulp_s(max(y*z, x)), so if ulp_s(max(y*z, x)) >= y then y * z -
    # x > 0 is all we need.  The lemmas below develop this idea rigorously.
    #
    # Lemma 1. If x and y are finite numbers representable with p bits of
    # precision and x != y then |x - y| >= max(|x|, |y|) 2**-p.
    #
    # Proof. If x and y have different signs or either is zero, then |x - y|
    # >= max(|x|, |y|) and we're done.  So without loss of generality we may
    # assume that x > y > 0, and then it's enough to show that x - y > x *
    # 2**-p.  Write x = m * 2**e for integers m and e with 2**(p-1) < m <=
    # 2**p, then y <= (m-1)*2**e, so x - y >= 2**e = x / m >= x * 2**-p.
    #
    # Lemma 2. Suppose that x, y and z are finite numbers representable with p,
    # q and r bits of precision respectively, that y is nonzero, and that x / y
    # != z.  Then
    #
    #    |x / y - z| >= max(|x / y|, |z|) 2**-max(p, q + r).
    #
    # Proof. Let s = max(p, q+r), then both x and yz are exactly representable
    # with s bits of precision.  By Lemma 1, |x - yz| >= max(|x|, |yz|) 2**-s.
    # Dividing through by |y| gives |x / y - z| >= max(|x / y|, |z|) 2**-s.
    #
    # Lemma 3. Suppose that x, y and z are finite numbers representable
    # with p, q and r bits of precision respectively, that y is nonzero, and
    # that |x / y| >= 2**max(p, q + r). Then z < x / y if and only if z <
    # floor(x / y).
    #
    # Proof. It's clear that z < floor(x / y) implies z < x / y. To show the
    # converse, if z < x / y then Lemma 2 implies that x / y - z >= 1, hence
    # that floor(x / y) > z.
    #
    # Corollary 4. Suppose that x and y are finite numbers representable with p
    # and q bits of precision, respectively.  Choose a rounding mode R: any of
    # the directed rounding modes or round-to-nearest, and a target precision r
    # >= 1.  If |x / y| >= 2**max(p, q + r + 1), then rnd_{R,r}(x / y) ==
    # rnd_{R,r}(floor(x / y)), and rnd_R(x / y) is less than, equal to, or
    # greater that x / y if and only if rnd_R(floor(x / y)) is less than, equal
    # to, or greater than x / y respectively.
    #
    # Proof.

    # Theorem.  Suppose that x and y are nonzero finite binary floats
    # representable with p and q bits of precision, respectively.  Choose a
    # rounding mode R and a target precision r, and write rnd for the
    # corresponding rounding operation from Q to precision-r binary floats.
    #
    # If R is a round-to-nearest rounding mode, and either
    #
    # (1) p <= q + r and |x / y| >= 2^(q + r), or
    # (2) p > q + r and bin(x) - bin(y) >= p
    #
    # then
    #
    #    rnd(floor(x / y)) == rnd(x / y)
    #
    # If R is a directed rounding mode, and either
    # (1) p < q + r and |x / y| >= 2^(q + r - 1), or
    # (2) p >= q + r and bin(x) - bin(y) >= p
    #
    # then again
    #
    #    rnd(floor(x / y)) == rnd(x / y).
    #
    # Here's a weaker but simpler result that follows from the above.
    #
    # Corollary 1. With x, y, p, q, R, r and rnd as above, if
    #
    #     |x / y| >= 2^max(q + r, p)
    #
    # then
    #
    #     rnd(floor(x / y)) == rnd(x / y).
    #
    # Proof. Note that |x / y| >= 2^p implies bin(x) - bin(y) >= p,
    # so it's enough that |x / y| >= 2^max(p, q + r) in the case of
    # a round-to-nearest mode, and that |x / y| >= 2^max(p, q + r - 1)
    # in the case of a directed rounding mode.
    #
    # Or an alternative simplification.
    #
    # Corollary 2. With x, y, p, q, R, r and rnd as above, if
    #
    #     bin(x) - bin(y) >= max(p, q + r + 1)
    #
    # then
    #
    #     rnd(floor(x / y)) == rnd(x / y)
    #
    # Proof. If bin(x) - bin(y) >= q + r + 1 then |x / y| > 2^(q + r).

    # In special cases, it's safe to defer to mpfr_div: the result in
    # these cases is always 0, infinity, or nan.
    if not mpfr.mpfr_regular_p(x) or not mpfr.mpfr_regular_p(y):
        return mpfr.mpfr_div(rop, x, y, rnd)

    e = _quotient_exponent(x, y)

    p = mpfr.mpfr_get_prec(x)
    q = mpfr.mpfr_get_prec(y)
    r = mpfr.mpfr_get_prec(rop)

    # We need to be able to compute to r + 1 bits of precision, and x / y >=
    # 2 ** (e - 1).
    if e - 1 >= max(p, q + r + 1):
        return mpfr.mpfr_div(rop, x, y, rnd)

    # Slow version: compute to sufficient bits to get integer precision.  Given
    # that 2**(e-1) <= x / y < 2**e, need >= e bits of precision.
    z_prec = max(e, 2)
    z = mpfr.Mpfr_t()
    mpfr.mpfr_init2(z, z_prec)

    # Compute the floor exactly.
    with _saved_flags():
        mpfr.mpfr_div(z, x, y, mpfr.MPFR_RNDD)
        err = mpfr.mpfr_floor(z, z)
        assert err in (0, -2)
=======
def floordiv(x, y, context=None):
    """
    Return the floor of ``x`` divided by ``y``.

    The result is a ``BigFloat`` instance, rounded to the
    context if necessary.  Special cases match those of the
    ``div`` function.
>>>>>>> 2beaed4e

    """
    return _apply_function_in_current_context(
        BigFloat,
        mpfr_floordiv,
        (
            BigFloat._implicit_convert(x),
            BigFloat._implicit_convert(y),
        ),
        context,
    )


def mod(x, y, context=None):
    """
    Return the remainder of x divided by y, with sign matching that of y.

    """
    return _apply_function_in_current_context(
        BigFloat,
        mpfr_mod,
        (
            BigFloat._implicit_convert(x),
            BigFloat._implicit_convert(y),
        ),
        context,
    )


def divmod(x, y, context=None):
    """
    Return the pair (floordiv(x, y, context), mod(x, y, context)).

    Semantics for negative inputs match those of Python's divmod function.

    """
    return floordiv(x, y, context=context), mod(x, y, context=context)


def sqrt(x, context=None):
    """
    Return the square root of ``x``.

    Return -0 if x is -0, to be consistent with the IEEE 754 standard.  Return
    NaN if x is negative.

    """
    return _apply_function_in_current_context(
        BigFloat,
        mpfr.mpfr_sqrt,
        (BigFloat._implicit_convert(x),),
        context,
    )


def rec_sqrt(x, context=None):
    """
    Return the reciprocal square root of x.

    Return +Inf if x is ±0, +0 if x is +Inf, and NaN if x is negative.

    """
    return _apply_function_in_current_context(
        BigFloat,
        mpfr.mpfr_rec_sqrt,
        (BigFloat._implicit_convert(x),),
        context,
    )


def cbrt(x, context=None):
    """
    Return the cube root of x.

    For x negative, return a negative number.  The cube root of -0 is defined
    to be -0.

    """
    return _apply_function_in_current_context(
        BigFloat,
        mpfr.mpfr_cbrt,
        (BigFloat._implicit_convert(x),),
        context,
    )


def root(x, k, context=None):
    """
    Return the kth root of x.

    For k odd and x negative (including -Inf), return a negative number.
    For k even and x negative (including -Inf), return NaN.

    The kth root of -0 is defined to be -0, whatever the parity of k.

    This function is only implemented for nonnegative k.

    """
    if k < 0:
        raise ValueError("root function not implemented for negative k")

    return _apply_function_in_current_context(
        BigFloat,
        mpfr.mpfr_root,
        (BigFloat._implicit_convert(x), k),
        context,
    )


def pow(x, y, context=None):
    """
    Return ``x`` raised to the power ``y``.

    Special values are handled as described in the ISO C99 and IEEE 754-2008
    standards for the pow function.

      * pow(±0, y) returns plus or minus infinity for y a negative odd integer.

      * pow(±0, y) returns plus infinity for y negative and not an odd integer.

      * pow(±0, y) returns plus or minus zero for y a positive odd integer.

      * pow(±0, y) returns plus zero for y positive and not an odd integer.

      * pow(-1, ±Inf) returns 1.

      * pow(+1, y) returns 1 for any y, even a NaN.

      * pow(x, ±0) returns 1 for any x, even a NaN.

      * pow(x, y) returns NaN for finite negative x and finite non-integer y.

      * pow(x, -Inf) returns plus infinity for 0 < abs(x) < 1, and plus zero
        for abs(x) > 1.

      * pow(x, +Inf) returns plus zero for 0 < abs(x) < 1, and plus infinity
        for abs(x) > 1.

      * pow(-Inf, y) returns minus zero for y a negative odd integer.

      * pow(-Inf, y) returns plus zero for y negative and not an odd integer.

      * pow(-Inf, y) returns minus infinity for y a positive odd integer.

      * pow(-Inf, y) returns plus infinity for y positive and not an odd
        integer.

      * pow(+Inf, y) returns plus zero for y negative, and plus infinity for y
        positive.

    """
    return _apply_function_in_current_context(
        BigFloat,
        mpfr.mpfr_pow,
        (
            BigFloat._implicit_convert(x),
            BigFloat._implicit_convert(y),
        ),
        context,
    )


def neg(x, context=None):
    """
    Return -x.

    """
    return _apply_function_in_current_context(
        BigFloat,
        mpfr.mpfr_neg,
        (BigFloat._implicit_convert(x),),
        context,
    )


def abs(x, context=None):
    """
    Return abs(x).

    """
    return _apply_function_in_current_context(
        BigFloat,
        mpfr.mpfr_abs,
        (BigFloat._implicit_convert(x),),
        context,
    )


def dim(x, y, context=None):
    """
    Return max(x - y, 0).

    Return x - y if x > y, +0 if x <= y, and NaN if either x or y is NaN.

    """
    return _apply_function_in_current_context(
        BigFloat,
        mpfr.mpfr_dim,
        (
            BigFloat._implicit_convert(x),
            BigFloat._implicit_convert(y),
        ),
        context,
    )


###############################################################################
# 5.6 Comparison Functions
###############################################################################

def cmp(op1, op2):
    """
    Perform a three-way comparison of op1 and op2.

    Return a positive value if op1 > op2, zero if op1 = op2, and a negative
    value if op1 < op2. Both op1 and op2 are considered to their full own
    precision, which may differ. If one of the operands is NaN, raise
    ValueError.

    Note: This function may be useful to distinguish the three possible
    cases. If you need to distinguish two cases only, it is recommended to use
    the predicate functions like 'greaterequal'; they behave like the IEEE 754
    comparisons, in particular when one or both arguments are NaN.

    """
    op1 = BigFloat._implicit_convert(op1)
    op2 = BigFloat._implicit_convert(op2)
    if is_nan(op1) or is_nan(op2):
        raise ValueError("Cannot perform comparison with NaN.")
    return mpfr.mpfr_cmp(op1, op2)


def cmpabs(op1, op2):
    """
    Compare the absolute values of op1 and op2.

    Return a positive value if op1 > op2, zero if op1 = op2, and a negative
    value if op1 < op2. Both op1 and op2 are considered to their full own
    precision, which may differ. If one of the operands is NaN, raise
    ValueError.

    Note: This function may be useful to distinguish the three possible
    cases. If you need to distinguish two cases only, it is recommended to use
    the predicate functions like 'greaterequal'; they behave like the IEEE 754
    comparisons, in particular when one or both arguments are NaN.

    """
    op1 = BigFloat._implicit_convert(op1)
    op2 = BigFloat._implicit_convert(op2)
    if is_nan(op1) or is_nan(op2):
        raise ValueError("Cannot perform comparison with NaN.")
    return mpfr.mpfr_cmpabs(op1, op2)


def is_nan(x):
    """ Return True if x is a NaN, else False. """

    x = BigFloat._implicit_convert(x)
    return mpfr.mpfr_nan_p(x)


def is_inf(x):
    """ Return True if x is an infinity, else False. """

    x = BigFloat._implicit_convert(x)
    return mpfr.mpfr_inf_p(x)


def is_finite(x):
    """ Return True if x is finite, else False.

    A BigFloat instance is considered to be finite if it is neither an
    infinity or a NaN.

    """
    x = BigFloat._implicit_convert(x)
    return mpfr.mpfr_number_p(x)


def is_zero(x):
    """ Return True if x is a zero, else False. """

    x = BigFloat._implicit_convert(x)
    return mpfr.mpfr_zero_p(x)


def is_regular(x):
    """ Return True if x is finite and nonzero, else False. """

    x = BigFloat._implicit_convert(x)
    return mpfr.mpfr_regular_p(x)


def sgn(x):
    """
    Return the sign of x.

    Return a positive integer if x > 0, 0 if x == 0, and a negative integer if
    x < 0.  Raise ValueError if x is a NaN.

    This function is equivalent to cmp(x, 0), but more efficient.

    """
    x = BigFloat._implicit_convert(x)
    if is_nan(x):
        raise ValueError("Cannot take sign of a NaN.")
    return mpfr.mpfr_sgn(x)


def greater(x, y):
    """
    Return True if x > y and False otherwise.

    This function returns False whenever x and/or y is a NaN.

    """
    x = BigFloat._implicit_convert(x)
    y = BigFloat._implicit_convert(y)
    return mpfr.mpfr_greater_p(x, y)


def greaterequal(x, y):
    """
    Return True if x >= y and False otherwise.

    This function returns False whenever x and/or y is a NaN.

    """
    x = BigFloat._implicit_convert(x)
    y = BigFloat._implicit_convert(y)
    return mpfr.mpfr_greaterequal_p(x, y)


def less(x, y):
    """
    Return True if x < y and False otherwise.

    This function returns False whenever x and/or y is a NaN.

    """
    x = BigFloat._implicit_convert(x)
    y = BigFloat._implicit_convert(y)
    return mpfr.mpfr_less_p(x, y)


def lessequal(x, y):
    """
    Return True if x <= y and False otherwise.

    This function returns False whenever x and/or y is a NaN.

    """
    x = BigFloat._implicit_convert(x)
    y = BigFloat._implicit_convert(y)
    return mpfr.mpfr_lessequal_p(x, y)


def equal(x, y):
    """
    Return True if x == y and False otherwise.

    This function returns False whenever x and/or y is a NaN.

    """
    x = BigFloat._implicit_convert(x)
    y = BigFloat._implicit_convert(y)
    return mpfr.mpfr_equal_p(x, y)


def notequal(x, y):
    """
    Return True if x != y and False otherwise.

    This function returns True whenever x and/or y is a NaN.

    """
    x = BigFloat._implicit_convert(x)
    y = BigFloat._implicit_convert(y)
    return not mpfr.mpfr_equal_p(x, y)


def lessgreater(x, y):
    """
    Return True if x < y or x > y and False otherwise.

    This function returns False whenever x and/or y is a NaN.

    """
    x = BigFloat._implicit_convert(x)
    y = BigFloat._implicit_convert(y)
    return mpfr.mpfr_lessgreater_p(x, y)


def unordered(x, y):
    """
    Return True if x or y is a NaN and False otherwise.

    """
    x = BigFloat._implicit_convert(x)
    y = BigFloat._implicit_convert(y)
    return mpfr.mpfr_unordered_p(x, y)


###############################################################################
# 5.7 Special Functions
###############################################################################

def log(x, context=None):
    """
    Return the natural logarithm of x.

    """
    return _apply_function_in_current_context(
        BigFloat,
        mpfr.mpfr_log,
        (BigFloat._implicit_convert(x),),
        context,
    )


def log2(x, context=None):
    """
    Return the base-two logarithm of x.

    """
    return _apply_function_in_current_context(
        BigFloat,
        mpfr.mpfr_log2,
        (BigFloat._implicit_convert(x),),
        context,
    )


def log10(x, context=None):
    """
    Return the base-ten logarithm of x.

    """
    return _apply_function_in_current_context(
        BigFloat,
        mpfr.mpfr_log10,
        (BigFloat._implicit_convert(x),),
        context,
    )


def exp(x, context=None):
    """
    Return the exponential of x.

    """
    return _apply_function_in_current_context(
        BigFloat,
        mpfr.mpfr_exp,
        (BigFloat._implicit_convert(x),),
        context,
    )


def exp2(x, context=None):
    """
    Return two raised to the power x.

    """
    return _apply_function_in_current_context(
        BigFloat,
        mpfr.mpfr_exp2,
        (BigFloat._implicit_convert(x),),
        context,
    )


def exp10(x, context=None):
    """
    Return ten raised to the power x.

    """
    return _apply_function_in_current_context(
        BigFloat,
        mpfr.mpfr_exp10,
        (BigFloat._implicit_convert(x),),
        context,
    )


def cos(x, context=None):
    """
    Return the cosine of ``x``.

    """
    return _apply_function_in_current_context(
        BigFloat,
        mpfr.mpfr_cos,
        (BigFloat._implicit_convert(x),),
        context,
    )


def sin(x, context=None):
    """
    Return the sine of ``x``.

    """
    return _apply_function_in_current_context(
        BigFloat,
        mpfr.mpfr_sin,
        (BigFloat._implicit_convert(x),),
        context,
    )


def tan(x, context=None):
    """
    Return the tangent of ``x``.

    """
    return _apply_function_in_current_context(
        BigFloat,
        mpfr.mpfr_tan,
        (BigFloat._implicit_convert(x),),
        context,
    )


def sec(x, context=None):
    """
    Return the secant of ``x``.

    """
    return _apply_function_in_current_context(
        BigFloat,
        mpfr.mpfr_sec,
        (BigFloat._implicit_convert(x),),
        context,
    )


def csc(x, context=None):
    """
    Return the cosecant of ``x``.

    """
    return _apply_function_in_current_context(
        BigFloat,
        mpfr.mpfr_csc,
        (BigFloat._implicit_convert(x),),
        context,
    )


def cot(x, context=None):
    """
    Return the cotangent of ``x``.

    """
    return _apply_function_in_current_context(
        BigFloat,
        mpfr.mpfr_cot,
        (BigFloat._implicit_convert(x),),
        context,
    )


def acos(x, context=None):
    """
    Return the inverse cosine of ``x``.

    The mathematically exact result lies in the range [0, π].  However, note
    that as a result of rounding to the current context, it's possible for the
    actual value returned to be fractionally larger than π::

        >>> from bigfloat import precision
        >>> with precision(12):
        ...     x = acos(-1)
        ...
        >>> print(x)
        3.1416
        >>> x > const_pi()
        True

    """
    return _apply_function_in_current_context(
        BigFloat,
        mpfr.mpfr_acos,
        (BigFloat._implicit_convert(x),),
        context,
    )


def asin(x, context=None):
    """
    Return the inverse sine of ``x``.

    The mathematically exact result lies in the range [-π/2, π/2].  However,
    note that as a result of rounding to the current context, it's possible
    for the actual value to lie just outside this range.

    """
    return _apply_function_in_current_context(
        BigFloat,
        mpfr.mpfr_asin,
        (BigFloat._implicit_convert(x),),
        context,
    )


def atan(x, context=None):
    """
    Return the inverse tangent of ``x``.

    The mathematically exact result lies in the range [-π/2, π/2].  However,
    note that as a result of rounding to the current context, it's possible
    for the actual value to lie just outside this range.

    """
    return _apply_function_in_current_context(
        BigFloat,
        mpfr.mpfr_atan,
        (BigFloat._implicit_convert(x),),
        context,
    )


def atan2(y, x, context=None):
    """
    Return ``atan(y / x)`` with the appropriate choice of function branch.

    If ``x > 0``, then ``atan2(y, x)`` is mathematically equivalent to ``atan(y
    / x)``.  If ``x < 0`` and ``y > 0``, ``atan(y, x)`` is equivalent to ``π +
    atan(y, x)``.  If ``x < 0`` and ``y < 0``, the result is ``-π + atan(y,
    x)``.

    Geometrically, ``atan2(y, x)`` is the angle (measured counterclockwise, in
    radians) from the positive x-axis to the line segment joining (0, 0) to (x,
    y), in the usual representation of the x-y plane.

    Special values are handled as described in the ISO C99 and IEEE 754-2008
    standards for the atan2 function.  The following examples illustrate the
    rules for positive y; for negative y, apply the symmetry ``atan(-y, x) ==
    -atan(y, x)``.

        >>> finite = positive = 2.3
        >>> negative = -2.3
        >>> inf = BigFloat('inf')

        >>> print(atan2(+0.0, -0.0))     # pi
        3.1415926535897931
        >>> print(atan2(+0.0, +0.0))     # 0
        0
        >>> print(atan2(+0.0, negative)) # pi
        3.1415926535897931
        >>> print(atan2(+0.0, positive)) # 0
        0
        >>> print(atan2(positive, 0.0))  # pi / 2
        1.5707963267948966
        >>> print(atan2(inf, -inf))      # 3*pi / 4
        2.3561944901923448
        >>> print(atan2(inf, inf))       # pi / 4
        0.78539816339744828
        >>> print(atan2(inf, finite))    # pi / 2
        1.5707963267948966
        >>> print(atan2(positive, -inf)) # pi
        3.1415926535897931
        >>> print(atan2(positive, +inf)) # 0
        0

    """
    return _apply_function_in_current_context(
        BigFloat,
        mpfr.mpfr_atan2,
        (
            BigFloat._implicit_convert(y),
            BigFloat._implicit_convert(x),
        ),
        context,
    )


def cosh(x, context=None):
    """
    Return the hyperbolic cosine of x.

    """
    return _apply_function_in_current_context(
        BigFloat,
        mpfr.mpfr_cosh,
        (BigFloat._implicit_convert(x),),
        context,
    )


def sinh(x, context=None):
    """
    Return the hyperbolic sine of x.

    """
    return _apply_function_in_current_context(
        BigFloat,
        mpfr.mpfr_sinh,
        (BigFloat._implicit_convert(x),),
        context,
    )


def tanh(x, context=None):
    """
    Return the hyperbolic tangent of x.

    """
    return _apply_function_in_current_context(
        BigFloat,
        mpfr.mpfr_tanh,
        (BigFloat._implicit_convert(x),),
        context,
    )


def sech(x, context=None):
    """
    Return the hyperbolic secant of x.

    """
    return _apply_function_in_current_context(
        BigFloat,
        mpfr.mpfr_sech,
        (BigFloat._implicit_convert(x),),
        context,
    )


def csch(x, context=None):
    """
    Return the hyperbolic cosecant of x.

    """
    return _apply_function_in_current_context(
        BigFloat,
        mpfr.mpfr_csch,
        (BigFloat._implicit_convert(x),),
        context,
    )


def coth(x, context=None):
    """
    Return the hyperbolic cotangent of x.

    """
    return _apply_function_in_current_context(
        BigFloat,
        mpfr.mpfr_coth,
        (BigFloat._implicit_convert(x),),
        context,
    )


def acosh(x, context=None):
    """
    Return the inverse hyperbolic cosine of x.

    """
    return _apply_function_in_current_context(
        BigFloat,
        mpfr.mpfr_acosh,
        (BigFloat._implicit_convert(x),),
        context,
    )


def asinh(x, context=None):
    """
    Return the inverse hyperbolic sine of x.

    """
    return _apply_function_in_current_context(
        BigFloat,
        mpfr.mpfr_asinh,
        (BigFloat._implicit_convert(x),),
        context,
    )


def atanh(x, context=None):
    """
    Return the inverse hyperbolic tangent of x.

    """
    return _apply_function_in_current_context(
        BigFloat,
        mpfr.mpfr_atanh,
        (BigFloat._implicit_convert(x),),
        context,
    )


def factorial(x, context=None):
    """
    Return the factorial of the nonnegative integer x.

    """
    return _apply_function_in_current_context(
        BigFloat,
        mpfr.mpfr_fac_ui,
        (x,),
        context,
    )


def log1p(x, context=None):
    """
    Return the logarithm of one plus x.

    """
    return _apply_function_in_current_context(
        BigFloat,
        mpfr.mpfr_log1p,
        (BigFloat._implicit_convert(x),),
        context,
    )


def expm1(x, context=None):
    """
    Return one less than the exponential of x.

    """
    return _apply_function_in_current_context(
        BigFloat,
        mpfr.mpfr_expm1,
        (BigFloat._implicit_convert(x),),
        context,
    )


def eint(x, context=None):
    """
    Return the exponential integral of x.

    """
    return _apply_function_in_current_context(
        BigFloat,
        mpfr.mpfr_eint,
        (BigFloat._implicit_convert(x),),
        context,
    )


def li2(x, context=None):
    """
    Return the real part of the dilogarithm of x.

    """
    return _apply_function_in_current_context(
        BigFloat,
        mpfr.mpfr_li2,
        (BigFloat._implicit_convert(x),),
        context,
    )


def gamma(x, context=None):
    """
    Return the value of the Gamma function of x.

    """
    return _apply_function_in_current_context(
        BigFloat,
        mpfr.mpfr_gamma,
        (BigFloat._implicit_convert(x),),
        context,
    )


def lngamma(x, context=None):
    """
    Return the value of the logarithm of the Gamma function of x.

    """
    return _apply_function_in_current_context(
        BigFloat,
        mpfr.mpfr_lngamma,
        (BigFloat._implicit_convert(x),),
        context,
    )


def lgamma(x, context=None):
    """
    Return the logarithm of the absolute value of the Gamma function at x.

    """
    return _apply_function_in_current_context(
        BigFloat,
        lambda rop, op, rnd: mpfr.mpfr_lgamma(rop, op, rnd)[0],
        (BigFloat._implicit_convert(x),),
        context,
    )


def digamma(x, context=None):
    """
    Return the value of the digamma (sometimes also called Psi) function on op.

    """
    return _apply_function_in_current_context(
        BigFloat,
        mpfr.mpfr_digamma,
        (BigFloat._implicit_convert(x),),
        context,
    )


def zeta(x, context=None):
    """
    Return the value of the Riemann zeta function on x.

    """
    return _apply_function_in_current_context(
        BigFloat,
        mpfr.mpfr_zeta,
        (BigFloat._implicit_convert(x),),
        context,
    )


def zeta_ui(x, context=None):
    """
    Return the value of the Riemann zeta function at the nonnegative integer x.

    """
    return _apply_function_in_current_context(
        BigFloat,
        mpfr.mpfr_zeta_ui,
        (x,),
        context,
    )


def erf(x, context=None):
    """
    Return the value of the error function at x.

    """
    return _apply_function_in_current_context(
        BigFloat,
        mpfr.mpfr_erf,
        (BigFloat._implicit_convert(x),),
        context,
    )


def erfc(x, context=None):
    """
    Return the value of the complementary error function at x.

    """
    return _apply_function_in_current_context(
        BigFloat,
        mpfr.mpfr_erfc,
        (BigFloat._implicit_convert(x),),
        context,
    )


def j0(x, context=None):
    """
    Return the value of the first kind Bessel function of order 0 at x.

    """
    return _apply_function_in_current_context(
        BigFloat,
        mpfr.mpfr_j0,
        (BigFloat._implicit_convert(x),),
        context,
    )


def j1(x, context=None):
    """
    Return the value of the first kind Bessel function of order 1 at x.

    """
    return _apply_function_in_current_context(
        BigFloat,
        mpfr.mpfr_j1,
        (BigFloat._implicit_convert(x),),
        context,
    )


def jn(n, x, context=None):
    """
    Return the value of the first kind Bessel function of order ``n`` at ``x``.

    ``n`` should be a Python integer.

    """
    return _apply_function_in_current_context(
        BigFloat,
        mpfr.mpfr_jn,
        (n, BigFloat._implicit_convert(x)),
        context,
    )


def y0(x, context=None):
    """
    Return the value of the second kind Bessel function of order 0 at x.

    """
    return _apply_function_in_current_context(
        BigFloat,
        mpfr.mpfr_y0,
        (BigFloat._implicit_convert(x),),
        context,
    )


def y1(x, context=None):
    """
    Return the value of the second kind Bessel function of order 1 at x.

    """
    return _apply_function_in_current_context(
        BigFloat,
        mpfr.mpfr_y1,
        (BigFloat._implicit_convert(x),),
        context,
    )


def yn(n, x, context=None):
    """
    Return the value of the second kind Bessel function of order ``n`` at
    ``x``.

    ``n`` should be a Python integer.

    """
    return _apply_function_in_current_context(
        BigFloat,
        mpfr.mpfr_yn,
        (n, BigFloat._implicit_convert(x)),
        context,
    )


def fma(x, y, z, context=None):
    """
    Return (x * y) + z, with a single rounding according to the current
    context.

    """
    return _apply_function_in_current_context(
        BigFloat,
        mpfr.mpfr_fma,
        (
            BigFloat._implicit_convert(x),
            BigFloat._implicit_convert(y),
            BigFloat._implicit_convert(z),
        ),
        context,
    )


def fms(x, y, z, context=None):
    """
    Return (x * y) - z, with a single rounding according to the current
    context.

    """
    return _apply_function_in_current_context(
        BigFloat,
        mpfr.mpfr_fms,
        (
            BigFloat._implicit_convert(x),
            BigFloat._implicit_convert(y),
            BigFloat._implicit_convert(z),
        ),
        context,
    )


def agm(x, y, context=None):
    """
    Return the arithmetic geometric mean of x and y.

    """
    return _apply_function_in_current_context(
        BigFloat,
        mpfr.mpfr_agm,
        (
            BigFloat._implicit_convert(x),
            BigFloat._implicit_convert(y),
        ),
        context,
    )


def hypot(x, y, context=None):
    """
    Return the Euclidean norm of x and y, i.e., the square root of the sum of
    the squares of x and y.

    """
    return _apply_function_in_current_context(
        BigFloat,
        mpfr.mpfr_hypot,
        (
            BigFloat._implicit_convert(x),
            BigFloat._implicit_convert(y),
        ),
        context,
    )


def ai(x, context=None):
    """
    Return the Airy function of x.

    """
    return _apply_function_in_current_context(
        BigFloat,
        mpfr.mpfr_ai,
        (BigFloat._implicit_convert(x),),
        context,
    )


def const_log2(context=None):
    """
    Return log(2).

    Returns the natural logarithm of 2, 0.6931471805..., with precision and
    rounding mode taken from the current context.

    """
    return _apply_function_in_current_context(
        BigFloat,
        mpfr.mpfr_const_log2,
        (),
        context,
    )


def const_pi(context=None):
    """
    Return π.

    Returns π = 3.1415926535..., with precision and rounding mode taken from
    the current context.

    """
    return _apply_function_in_current_context(
        BigFloat,
        mpfr.mpfr_const_pi,
        (),
        context,
    )


def const_euler(context=None):
    """
    Return Euler's constant.

    Returns the value of the Euler-Mascheroni constant, 0.5772156649..., with
    precision and rounding mode taken from the current context.  The constant
    is equal to the limit of (1 + 1/2 + 1/3 + ... + 1/n) - log(n) as n
    approaches infinity.

    """
    return _apply_function_in_current_context(
        BigFloat,
        mpfr.mpfr_const_euler,
        (),
        context,
    )


def const_catalan(context=None):
    """
    Return Catalan's constant.

    Returns the value of Catalan's constant 0.9159655941..., with precision and
    rounding mode taken from the current context.  The Catalan constant is
    defined as the limit of the series 1 - 1/3**2 + 1/5**2 - 1/7**2 + 1/9**2 -
    ...

    """
    return _apply_function_in_current_context(
        BigFloat,
        mpfr.mpfr_const_catalan,
        (),
        context,
    )


###############################################################################
# 5.10 Integer and Remainder Related Functions
###############################################################################

def ceil(x, context=None):
    """
    Return the next higher or equal integer to x.

    If the result is not exactly representable, it will be rounded according to
    the current context.  Note that the rounding step means that it's possible
    for the result to be smaller than ``x``.  For example::

        >>> x = 2**100 + 1
        >>> ceil(2**100 + 1) >= x
        False

    One way to be sure of getting a result that's greater than or equal to
    ``x`` is to use the ``RoundTowardPositive`` rounding mode::

        >>> with RoundTowardPositive:
        ...     x = 2**100 + 1
        ...     ceil(x) >= x
        ...
        True

    Similar comments apply to the :func:`floor`, :func:`round` and
    :func:`trunc` functions.

    .. note::

       This function corresponds to the MPFR function ``mpfr_rint_ceil``,
       not to ``mpfr_ceil``.

    """
    return _apply_function_in_current_context(
        BigFloat,
        mpfr.mpfr_rint_ceil,
        (BigFloat._implicit_convert(x),),
        context,
    )


def floor(x, context=None):
    """
    Return the next lower or equal integer to x.

    If the result is not exactly representable, it will be rounded according to
    the current context.

    Note that it's possible for the result to be larger than ``x``.  See the
    documentation of the :func:`ceil` function for more information.

    .. note::

       This function corresponds to the MPFR function ``mpfr_rint_floor``,
       not to ``mpfr_floor``.

    """
    return _apply_function_in_current_context(
        BigFloat,
        mpfr.mpfr_rint_floor,
        (BigFloat._implicit_convert(x),),
        context,
    )


def round(x, context=None):
    """
    Return the nearest integer to x, rounding halfway cases *away from zero*.

    If the result is not exactly representable, it will be rounded according to
    the current context.

    .. note::

       This function corresponds to the MPFR function ``mpfr_rint_round``, not
       to ``mpfr_round``.

    """
    return _apply_function_in_current_context(
        BigFloat,
        mpfr.mpfr_rint_round,
        (BigFloat._implicit_convert(x),),
        context,
    )


def trunc(x, context=None):
    """
    Return the next integer towards zero.

    If the result is not exactly representable, it will be rounded according to
    the current context.

    .. note::

       This function corresponds to the MPFR function ``mpfr_rint_trunc``,
       not to ``mpfr_trunc``.

    """
    return _apply_function_in_current_context(
        BigFloat,
        mpfr.mpfr_rint_trunc,
        (BigFloat._implicit_convert(x),),
        context,
    )


def frac(x, context=None):
    """
    Return the fractional part of ``x``.

    The result has the same sign as ``x``.

    """
    return _apply_function_in_current_context(
        BigFloat,
        mpfr.mpfr_frac,
        (BigFloat._implicit_convert(x),),
        context,
    )


def fmod(x, y, context=None):
    """
    Return ``x`` reduced modulo ``y``.

    Returns the value of x - n * y, where n is the integer quotient of x
    divided by y, rounded toward zero.

    Special values are handled as described in Section F.9.7.1 of the ISO C99
    standard: If x is infinite or y is zero, the result is NaN. If y is
    infinite and x is finite, the result is x rounded to the current context.
    If the result is zero, it has the sign of x.

    """
    return _apply_function_in_current_context(
        BigFloat,
        mpfr.mpfr_fmod,
        (
            BigFloat._implicit_convert(x),
            BigFloat._implicit_convert(y),
        ),
        context,
    )


def remainder(x, y, context=None):
    """
    Return x reduced modulo y.

    Returns the value of x - n * y, where n is the integer quotient of x
    divided by y, rounded to the nearest integer (ties rounded to even).

    Special values are handled as described in Section F.9.7.1 of the ISO C99
    standard: If x is infinite or y is zero, the result is NaN. If y is
    infinite and x is finite, the result is x (rounded to the current
    context). If the result is zero, it has the sign of x.

    """
    return _apply_function_in_current_context(
        BigFloat,
        mpfr.mpfr_remainder,
        (
            BigFloat._implicit_convert(x),
            BigFloat._implicit_convert(y),
        ),
        context,
    )


def is_integer(x):
    """ Return True if x is an exact integer, else False. """

    x = BigFloat._implicit_convert(x)
    return mpfr.mpfr_integer_p(x)


###############################################################################
# 5.12 Miscellaneous Functions
###############################################################################

def min(x, y, context=None):
    """
    Return the minimum of x and y.

    If x and y are both NaN, return NaN. If exactly one of x and y is NaN,
    return the non-NaN value. If x and y are zeros of different signs, return
    −0.

    """
    return _apply_function_in_current_context(
        BigFloat,
        mpfr.mpfr_min,
        (
            BigFloat._implicit_convert(x),
            BigFloat._implicit_convert(y),
        ),
        context,
    )


def max(x, y, context=None):
    """
    Return the maximum of x and y.

    If x and y are both NaN, return NaN. If exactly one of x and y is NaN,
    return the non-NaN value. If x and y are zeros of different signs, return
    +0.

    """
    return _apply_function_in_current_context(
        BigFloat,
        mpfr.mpfr_max,
        (
            BigFloat._implicit_convert(x),
            BigFloat._implicit_convert(y),
        ),
        context,
    )


def is_negative(x):
    """ Return True if x has its sign bit set, else False.

    Note that this function returns True for negative zeros.

    """
    x = BigFloat._implicit_convert(x)
    return mpfr.mpfr_signbit(x)


def copysign(x, y, context=None):
    """
    Return a new BigFloat object with the magnitude of x but the sign of y.

    """
    return _apply_function_in_current_context(
        BigFloat,
        mpfr.mpfr_copysign,
        (
            BigFloat._implicit_convert(x),
            BigFloat._implicit_convert(y),
        ),
        context,
    )


# unary arithmetic operations
BigFloat.__pos__ = pos
BigFloat.__neg__ = neg
BigFloat.__abs__ = abs

# binary arithmetic operations
BigFloat.__add__ = _binop(add)
BigFloat.__sub__ = _binop(sub)
BigFloat.__mul__ = _binop(mul)
BigFloat.__truediv__ = _binop(div)
BigFloat.__floordiv__ = _binop(floordiv)
if _sys.version_info < (3,):
    BigFloat.__div__ = _binop(div)
BigFloat.__pow__ = _binop(pow)
BigFloat.__mod__ = _binop(mod)
BigFloat.__divmod__ = _binop(divmod)

# and their reverse operations
BigFloat.__radd__ = _rbinop(add)
BigFloat.__rsub__ = _rbinop(sub)
BigFloat.__rmul__ = _rbinop(mul)
BigFloat.__rtruediv__ = _rbinop(div)
BigFloat.__rfloordiv__ = _rbinop(floordiv)
if _sys.version_info < (3,):
    BigFloat.__rdiv__ = _rbinop(div)
BigFloat.__rpow__ = _rbinop(pow)
BigFloat.__rmod__ = _rbinop(mod)
BigFloat.__rdivmod__ = _rbinop(divmod)

# comparisons
BigFloat.__eq__ = _binop(equal)
BigFloat.__ne__ = _binop(notequal)
BigFloat.__le__ = _binop(lessequal)
BigFloat.__lt__ = _binop(less)
BigFloat.__ge__ = _binop(greaterequal)
BigFloat.__gt__ = _binop(greater)

MPFR_VERSION_MAJOR = mpfr.MPFR_VERSION_MAJOR
MPFR_VERSION_MINOR = mpfr.MPFR_VERSION_MINOR<|MERGE_RESOLUTION|>--- conflicted
+++ resolved
@@ -1111,26 +1111,6 @@
     )
 
 
-<<<<<<< HEAD
-def _quotient_exponent(x, y):
-    """
-    Given two positive finite MPFR instances x and y,
-    find the exponent of x / y; that is, the unique
-    integer e such that 2**(e-1) <= x / y < 2**e.
-
-    """
-    assert mpfr.mpfr_regular_p(x)
-    assert mpfr.mpfr_regular_p(y)
-
-    # Make copy of x with the exponent of y.
-    x2 = mpfr.Mpfr_t()
-    mpfr.mpfr_init2(x2, mpfr.mpfr_get_prec(x))
-    mpfr.mpfr_set(x2, x, mpfr.MPFR_RNDN)
-    mpfr.mpfr_set_exp(x2, mpfr.mpfr_get_exp(y))
-
-    # Compare x2 and y, disregarding the sign.
-    extra = mpfr.mpfr_cmpabs(x2, y) >= 0
-    return extra + mpfr.mpfr_get_exp(x) - mpfr.mpfr_get_exp(y)
 
 
 _NEAREST_ROUNDING_ATTRIBUTES = (mpfr.MPFR_RNDN,)
@@ -1187,153 +1167,6 @@
     return ternary
 
 
-def _mpfr_floordiv(rop, x, y, rnd):
-    """
-    Given two positive finite MPFR numbers x and y,
-    compute floor(x / y), rounded if necessary
-    using the given rounding mode, and putting the
-    result in 'rop'.
-
-    """
-    # Algorithm notes
-    # ---------------
-    # A simple algorithm is to compute floor(x / y) exactly, and then round to
-    # the nearest representable value using the given rounding mode.  This
-    # requires computing x / y to a precision sufficient to ensure that floor(x
-    # / y) is exactly representable.  If abs(x / y) < 2**r, then abs(floor(x /
-    # y)) <= 2**r, and so r bits of precision is enough.  However, for large
-    # quotients this is impractical, and we need some other method.
-    #
-    # In order to do correct rounding, we need to be able to identify when
-    # floor(x / y) is *exactly* equal to a given result z representable in the
-    # target format.  That's equivalent to determining when z lies in the
-    # interval [x / y, x / y + 1), and if x / y is very large that could mean
-    # computing the quotient to many many bits of precision: z >= x / y + 1 iff
-    # y * z >= x + y.
-    #
-    # The last expression is problematic because when x is much larger than y,
-    # x + y takes many bits to represent.  But since y * z should have
-    # relatively few bits, we should be able to take advantage of this: y * z
-    # >= x + y if and only if y * z - x >= y.  Now if y*z and x are both
-    # representable with 's' bits of precision (say), and y * z - x > 0, then y
-    # * z - x >= ulp_s(max(y*z, x)), so if ulp_s(max(y*z, x)) >= y then y * z -
-    # x > 0 is all we need.  The lemmas below develop this idea rigorously.
-    #
-    # Lemma 1. If x and y are finite numbers representable with p bits of
-    # precision and x != y then |x - y| >= max(|x|, |y|) 2**-p.
-    #
-    # Proof. If x and y have different signs or either is zero, then |x - y|
-    # >= max(|x|, |y|) and we're done.  So without loss of generality we may
-    # assume that x > y > 0, and then it's enough to show that x - y > x *
-    # 2**-p.  Write x = m * 2**e for integers m and e with 2**(p-1) < m <=
-    # 2**p, then y <= (m-1)*2**e, so x - y >= 2**e = x / m >= x * 2**-p.
-    #
-    # Lemma 2. Suppose that x, y and z are finite numbers representable with p,
-    # q and r bits of precision respectively, that y is nonzero, and that x / y
-    # != z.  Then
-    #
-    #    |x / y - z| >= max(|x / y|, |z|) 2**-max(p, q + r).
-    #
-    # Proof. Let s = max(p, q+r), then both x and yz are exactly representable
-    # with s bits of precision.  By Lemma 1, |x - yz| >= max(|x|, |yz|) 2**-s.
-    # Dividing through by |y| gives |x / y - z| >= max(|x / y|, |z|) 2**-s.
-    #
-    # Lemma 3. Suppose that x, y and z are finite numbers representable
-    # with p, q and r bits of precision respectively, that y is nonzero, and
-    # that |x / y| >= 2**max(p, q + r). Then z < x / y if and only if z <
-    # floor(x / y).
-    #
-    # Proof. It's clear that z < floor(x / y) implies z < x / y. To show the
-    # converse, if z < x / y then Lemma 2 implies that x / y - z >= 1, hence
-    # that floor(x / y) > z.
-    #
-    # Corollary 4. Suppose that x and y are finite numbers representable with p
-    # and q bits of precision, respectively.  Choose a rounding mode R: any of
-    # the directed rounding modes or round-to-nearest, and a target precision r
-    # >= 1.  If |x / y| >= 2**max(p, q + r + 1), then rnd_{R,r}(x / y) ==
-    # rnd_{R,r}(floor(x / y)), and rnd_R(x / y) is less than, equal to, or
-    # greater that x / y if and only if rnd_R(floor(x / y)) is less than, equal
-    # to, or greater than x / y respectively.
-    #
-    # Proof.
-
-    # Theorem.  Suppose that x and y are nonzero finite binary floats
-    # representable with p and q bits of precision, respectively.  Choose a
-    # rounding mode R and a target precision r, and write rnd for the
-    # corresponding rounding operation from Q to precision-r binary floats.
-    #
-    # If R is a round-to-nearest rounding mode, and either
-    #
-    # (1) p <= q + r and |x / y| >= 2^(q + r), or
-    # (2) p > q + r and bin(x) - bin(y) >= p
-    #
-    # then
-    #
-    #    rnd(floor(x / y)) == rnd(x / y)
-    #
-    # If R is a directed rounding mode, and either
-    # (1) p < q + r and |x / y| >= 2^(q + r - 1), or
-    # (2) p >= q + r and bin(x) - bin(y) >= p
-    #
-    # then again
-    #
-    #    rnd(floor(x / y)) == rnd(x / y).
-    #
-    # Here's a weaker but simpler result that follows from the above.
-    #
-    # Corollary 1. With x, y, p, q, R, r and rnd as above, if
-    #
-    #     |x / y| >= 2^max(q + r, p)
-    #
-    # then
-    #
-    #     rnd(floor(x / y)) == rnd(x / y).
-    #
-    # Proof. Note that |x / y| >= 2^p implies bin(x) - bin(y) >= p,
-    # so it's enough that |x / y| >= 2^max(p, q + r) in the case of
-    # a round-to-nearest mode, and that |x / y| >= 2^max(p, q + r - 1)
-    # in the case of a directed rounding mode.
-    #
-    # Or an alternative simplification.
-    #
-    # Corollary 2. With x, y, p, q, R, r and rnd as above, if
-    #
-    #     bin(x) - bin(y) >= max(p, q + r + 1)
-    #
-    # then
-    #
-    #     rnd(floor(x / y)) == rnd(x / y)
-    #
-    # Proof. If bin(x) - bin(y) >= q + r + 1 then |x / y| > 2^(q + r).
-
-    # In special cases, it's safe to defer to mpfr_div: the result in
-    # these cases is always 0, infinity, or nan.
-    if not mpfr.mpfr_regular_p(x) or not mpfr.mpfr_regular_p(y):
-        return mpfr.mpfr_div(rop, x, y, rnd)
-
-    e = _quotient_exponent(x, y)
-
-    p = mpfr.mpfr_get_prec(x)
-    q = mpfr.mpfr_get_prec(y)
-    r = mpfr.mpfr_get_prec(rop)
-
-    # We need to be able to compute to r + 1 bits of precision, and x / y >=
-    # 2 ** (e - 1).
-    if e - 1 >= max(p, q + r + 1):
-        return mpfr.mpfr_div(rop, x, y, rnd)
-
-    # Slow version: compute to sufficient bits to get integer precision.  Given
-    # that 2**(e-1) <= x / y < 2**e, need >= e bits of precision.
-    z_prec = max(e, 2)
-    z = mpfr.Mpfr_t()
-    mpfr.mpfr_init2(z, z_prec)
-
-    # Compute the floor exactly.
-    with _saved_flags():
-        mpfr.mpfr_div(z, x, y, mpfr.MPFR_RNDD)
-        err = mpfr.mpfr_floor(z, z)
-        assert err in (0, -2)
-=======
 def floordiv(x, y, context=None):
     """
     Return the floor of ``x`` divided by ``y``.
@@ -1341,7 +1174,6 @@
     The result is a ``BigFloat`` instance, rounded to the
     context if necessary.  Special cases match those of the
     ``div`` function.
->>>>>>> 2beaed4e
 
     """
     return _apply_function_in_current_context(
